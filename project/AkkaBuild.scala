--- conflicted
+++ resolved
@@ -65,7 +65,7 @@
       generatePdf in Sphinx <<= generatePdf in Sphinx in LocalProject(docs.id) map identity
 
     ),
-    aggregate = Seq(actor, testkit, actorTests, dataflow, remote, remoteTests, camel, cluster, slf4j, agent, transactor, mailboxes, /*zeroMQ,*/ kernel, akkaSbtPlugin, osgi, osgiAries, docs, contrib)
+    aggregate = Seq(actor, testkit, actorTests, dataflow, remote, remoteTests, camel, cluster, slf4j, agent, transactor, mailboxes, zeroMQ, kernel, akkaSbtPlugin, osgi, osgiAries, docs, contrib)
   )
 
   lazy val actor = Project(
@@ -215,15 +215,15 @@
     )
   )
 
-//  lazy val zeroMQ = Project(
-//    id = "akka-zeromq",
-//    base = file("akka-zeromq"),
-//    dependencies = Seq(actor, testkit % "test;test->test"),
-//    settings = defaultSettings ++ OSGi.zeroMQ ++ Seq(
-//      libraryDependencies ++= Dependencies.zeroMQ,
-//      previousArtifact := akkaPreviousArtifact("akka-zeromq")
-//    )
-//  )
+  lazy val zeroMQ = Project(
+    id = "akka-zeromq",
+    base = file("akka-zeromq"),
+    dependencies = Seq(actor, testkit % "test;test->test"),
+    settings = defaultSettings ++ OSGi.zeroMQ ++ Seq(
+      libraryDependencies ++= Dependencies.zeroMQ,
+      previousArtifact := akkaPreviousArtifact("akka-zeromq")
+    )
+  )
 
   lazy val kernel = Project(
     id = "akka-kernel",
@@ -351,7 +351,7 @@
     id = "akka-docs",
     base = file("akka-docs"),
     dependencies = Seq(actor, testkit % "test->test", mailboxesCommon % "compile;test->test",
-      remote, cluster, slf4j, agent, dataflow, transactor, fileMailbox, /*zeroMQ,*/ camel, osgi, osgiAries),
+      remote, cluster, slf4j, agent, dataflow, transactor, fileMailbox, zeroMQ, camel, osgi, osgiAries),
     settings = defaultSettings ++ site.settings ++ site.sphinxSupport() ++ site.publishSite ++ sphinxPreprocessing ++ cpsPlugin ++ Seq(
       sourceDirectory in Sphinx <<= baseDirectory / "rst",
       sphinxPackages in Sphinx <+= baseDirectory { _ / "_sphinx" / "pygments" },
@@ -659,7 +659,7 @@
     val scalaStm      = "org.scala-tools"             % "scala-stm"                    % "0.6" cross CrossVersion.full // Modified BSD (Scala)
 
     val slf4jApi      = "org.slf4j"                   % "slf4j-api"                    % "1.7.2"       // MIT
-    val zeroMQClient  = "org.zeromq"                  % "zeromq-scala-binding"         % "0.0.6" cross CrossVersion.full // ApacheV2
+    val zeroMQClient  = "org.zeromq"                  % "zeromq-scala-binding_2.10.0-M7"         % "0.0.6" // ApacheV2
     val uncommonsMath = "org.uncommons.maths"         % "uncommons-maths"              % "1.2.2a"      // ApacheV2
     val ariesBlueprint = "org.apache.aries.blueprint" % "org.apache.aries.blueprint"   % "0.3.2"       // ApacheV2
     val osgiCore      = "org.osgi"                    % "org.osgi.core"                % "4.2.0"       // ApacheV2
@@ -676,7 +676,7 @@
       val junit       = "junit"                       % "junit"                        % "4.10"             % "test" // Common Public License 1.0
       val logback     = "ch.qos.logback"              % "logback-classic"              % "1.0.7"            % "test" // EPL 1.0 / LGPL 2.1
       val mockito     = "org.mockito"                 % "mockito-all"                  % "1.8.1"            % "test" // MIT
-      val scalatest   = "org.scalatest"               % "scalatest"                    % "1.9-2.10.0-M7-B1" % "test" cross CrossVersion.full // ApacheV2
+      val scalatest   = "org.scalatest"               % "scalatest"                    % "1.8"              % "test" cross CrossVersion.full // ApacheV2
       val scalacheck  = "org.scalacheck"              % "scalacheck"                   % "1.10.0"           % "test" cross CrossVersion.full // New BSD
       val ariesProxy  = "org.apache.aries.proxy"      % "org.apache.aries.proxy.impl"  % "0.3"              % "test" // ApacheV2
       val pojosr      = "com.googlecode.pojosr"       % "de.kalpatec.pojosr.framework" % "0.1.4"            % "test" // ApacheV2
@@ -729,43 +729,4 @@
   val contrib = Seq(Test.junitIntf)
 
   val multiNodeSample = Seq(Test.scalatest)
-<<<<<<< HEAD
 }
-
-object Dependency {
-  // Compile
-  val camelCore     = "org.apache.camel"            % "camel-core"                   % "2.10.0" exclude("org.slf4j", "slf4j-api") // ApacheV2
-  val config        = "com.typesafe"                % "config"                       % "0.5.2"       // ApacheV2
-  val netty         = "io.netty"                    % "netty"                        % "3.5.4.Final" // ApacheV2
-  val protobuf      = "com.google.protobuf"         % "protobuf-java"                % "2.4.1"       // New BSD
-  val scalaStm      = "org.scala-tools"             % "scala-stm"                    % "0.6" cross CrossVersion.full // Modified BSD (Scala)
-
-  val slf4jApi      = "org.slf4j"                   % "slf4j-api"                    % "1.6.4"       // MIT
-  val zeroMQClient  = "org.zeromq"                  % "zeromq-scala-binding"         % "0.0.6" cross CrossVersion.full // ApacheV2
-  val uncommonsMath = "org.uncommons.maths"         % "uncommons-maths"              % "1.2.2a"      // ApacheV2
-  val ariesBlueprint = "org.apache.aries.blueprint" % "org.apache.aries.blueprint"   % "0.3.2"       // ApacheV2
-  val osgiCore      = "org.osgi"                    % "org.osgi.core"                % "4.2.0"       // ApacheV2
-
-
-  // Camel Sample
-  val camelJetty  = "org.apache.camel"            % "camel-jetty"                  % camelCore.revision // ApacheV2
-
-  // Test
-
-  object Test {
-    val commonsMath = "org.apache.commons"          % "commons-math"                 % "2.1"              % "test" // ApacheV2
-    val commonsIo   = "commons-io"                  % "commons-io"                   % "2.0.1"            % "test" // ApacheV2
-    val junit       = "junit"                       % "junit"                        % "4.10"             % "test" // Common Public License 1.0
-    val logback     = "ch.qos.logback"              % "logback-classic"              % "1.0.4"            % "test" // EPL 1.0 / LGPL 2.1
-    val mockito     = "org.mockito"                 % "mockito-all"                  % "1.8.1"            % "test" // MIT
-    val scalatest   = "org.scalatest"               % "scalatest"                    % "1.8"              % "test" cross CrossVersion.full // ApacheV2
-    val scalacheck  = "org.scalacheck"              % "scalacheck"                   % "1.10.0"           % "test" cross CrossVersion.full // New BSD
-    val ariesProxy  = "org.apache.aries.proxy"      % "org.apache.aries.proxy.impl"  % "0.3"              % "test" // ApacheV2
-    val pojosr      = "com.googlecode.pojosr"       % "de.kalpatec.pojosr.framework" % "0.1.4"            % "test" // ApacheV2
-    val tinybundles = "org.ops4j.pax.tinybundles"   % "tinybundles"                  % "1.0.0"            % "test" // ApacheV2
-    val log4j       = "log4j"                       % "log4j"                        % "1.2.14"           % "test" // ApacheV2
-    val junitIntf   = "com.novocode"                % "junit-interface"              % "0.8"              % "test" // MIT
-  }
-=======
->>>>>>> 4a4465e4
-}