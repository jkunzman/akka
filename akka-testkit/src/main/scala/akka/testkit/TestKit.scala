--- conflicted
+++ resolved
@@ -100,11 +100,7 @@
    * ActorRef of the test actor. Access is provided to enable e.g.
    * registration as message target.
    */
-<<<<<<< HEAD
-  implicit val testActor = localActorOf(new TestActor(queue)).start()
-=======
-  val testActor = actorOf(new TestActor(queue), "testActor" + TestKit.testActorId.incrementAndGet()).start()
->>>>>>> 1c972757
+  val testActor = localActorOf(new TestActor(queue), "testActor" + TestKit.testActorId.incrementAndGet()).start()
 
   /**
    * Implicit sender reference so that replies are possible for messages sent
