/*
 * Copyright (C) 2009-2012 Typesafe Inc. <http://www.typesafe.com>
 */

package akka.cluster

import java.io.Closeable
import java.lang.System.{ currentTimeMillis ⇒ newTimestamp }
import java.lang.management.{ OperatingSystemMXBean, MemoryMXBean, ManagementFactory }
import java.lang.reflect.InvocationTargetException
import java.lang.reflect.Method
import scala.collection.immutable.{ SortedSet, Map }
import scala.concurrent.duration._
import scala.concurrent.forkjoin.ThreadLocalRandom
<<<<<<< HEAD
import scala.runtime.{ RichLong, RichDouble, RichInt }
import scala.util.{ Try, Success, Failure }
import akka.ConfigurationException
import akka.actor.Actor
import akka.actor.ActorLogging
import akka.actor.ActorRef
import akka.actor.ActorSystem
import akka.actor.Address
import akka.actor.DynamicAccess
import akka.actor.ExtendedActorSystem
=======
import scala.util.{ Try, Success, Failure }
import scala.math.ScalaNumericAnyConversions
import runtime.{ ScalaNumberProxy, RichLong, RichDouble, RichInt }

import akka.actor._
import akka.event.LoggingAdapter
>>>>>>> 21c55a83
import akka.cluster.MemberStatus.Up
import akka.event.Logging
import java.lang.management.MemoryUsage

/**
 * INTERNAL API.
 *
 * Cluster metrics is primarily for load-balancing of nodes. It controls metrics sampling
 * at a regular frequency, prepares highly variable data for further analysis by other entities,
 * and publishes the latest cluster metrics data around the node ring and local eventStream
 * to assist in determining the need to redirect traffic to the least-loaded nodes.
 *
 * Metrics sampling is delegated to the [[akka.cluster.MetricsCollector]].
 *
 * Smoothing of the data for each monitored process is delegated to the
 * [[akka.cluster.EWMA]] for exponential weighted moving average.
 */
private[cluster] class ClusterMetricsCollector(publisher: ActorRef) extends Actor with ActorLogging {

  import InternalClusterAction._
  import ClusterEvent._
  import Member.addressOrdering
  import context.dispatcher
  val cluster = Cluster(context.system)
  import cluster.{ selfAddress, scheduler, settings }
  import settings._

  /**
   * The node ring gossipped that contains only members that are Up.
   */
  var nodes: SortedSet[Address] = SortedSet.empty

  /**
   * The latest metric values with their statistical data.
   */
  var latestGossip: MetricsGossip = MetricsGossip.empty

  /**
   * The metrics collector that samples data on the node.
   */
  val collector: MetricsCollector = MetricsCollector(context.system.asInstanceOf[ExtendedActorSystem], settings)

  /**
   * Start periodic gossip to random nodes in cluster
   */
  val gossipTask = scheduler.schedule(PeriodicTasksInitialDelay max MetricsGossipInterval,
    MetricsGossipInterval, self, GossipTick)

  /**
   * Start periodic metrics collection
   */
  val metricsTask = scheduler.schedule(PeriodicTasksInitialDelay max MetricsInterval,
    MetricsInterval, self, MetricsTick)

  override def preStart(): Unit = {
    cluster.subscribe(self, classOf[MemberEvent])
    log.info("Metrics collection has started successfully on node [{}]", selfAddress)
  }

  def receive = {
    case GossipTick                 ⇒ gossip()
    case MetricsTick                ⇒ collect()
    case state: CurrentClusterState ⇒ receiveState(state)
    case MemberUp(m)                ⇒ receiveMember(m)
    case e: MemberEvent             ⇒ removeMember(e)
    case msg: MetricsGossipEnvelope ⇒ receiveGossip(msg)
  }

  override def postStop: Unit = {
    cluster unsubscribe self
    gossipTask.cancel()
    metricsTask.cancel()
    collector.close()
  }

  /**
   * Adds a member to the node ring.
   */
  def receiveMember(member: Member): Unit = nodes += member.address

  /**
   * Removes a member from the member node ring.
   */
  def removeMember(event: MemberEvent): Unit = {
    nodes -= event.member.address
    latestGossip = latestGossip remove event.member.address
    publish()
  }

  /**
   * Updates the initial node ring for those nodes that are [[akka.cluster.MemberStatus.Up]].
   */
  def receiveState(state: CurrentClusterState): Unit = nodes = state.members collect { case m if m.status == Up ⇒ m.address }

  /**
   * Samples the latest metrics for the node, updates metrics statistics in
   * [[akka.cluster.MetricsGossip]], and publishes the change to the event bus.
   *
   * @see [[akka.cluster.ClusterMetricsCollector.collect( )]]
   */
  def collect(): Unit = {
    latestGossip :+= collector.sample
    publish()
  }

  /**
   * Receives changes from peer nodes, merges remote with local gossip nodes, then publishes
   * changes to the event stream for load balancing router consumption, and gossips to peers.
   */
  def receiveGossip(envelope: MetricsGossipEnvelope): Unit = {
    val remoteGossip = envelope.gossip

    if (remoteGossip != latestGossip) {
      latestGossip = latestGossip merge remoteGossip
      publish()
      gossipTo(envelope.from)
    }
  }

  /**
   * Gossip to peer nodes.
   */
  def gossip(): Unit = selectRandomNode((nodes - selfAddress).toIndexedSeq) foreach gossipTo

  def gossipTo(address: Address): Unit =
    context.actorFor(self.path.toStringWithAddress(address)) ! MetricsGossipEnvelope(selfAddress, latestGossip)

  def selectRandomNode(addresses: IndexedSeq[Address]): Option[Address] =
    if (addresses.isEmpty) None else Some(addresses(ThreadLocalRandom.current nextInt addresses.size))

  /**
   * Publishes to the event stream.
   */
  def publish(): Unit = publisher ! PublishEvent(ClusterMetricsChanged(latestGossip.nodes))

}

/**
 * INTERNAL API
 */
private[cluster] object MetricsGossip {
  val empty = MetricsGossip()
}

/**
 * INTERNAL API
 *
 * @param nodes metrics per node
 */
private[cluster] case class MetricsGossip(nodes: Set[NodeMetrics] = Set.empty) {

  /**
   * Removes nodes if their correlating node ring members are not [[akka.cluster.MemberStatus.Up]]
   */
  def remove(node: Address): MetricsGossip = copy(nodes = nodes filterNot (_.address == node))

  /**
   * Adds new remote [[akka.cluster.NodeMetrics]] and merges existing from a remote gossip.
   */
  def merge(remoteGossip: MetricsGossip): MetricsGossip = {
    val remoteNodes = remoteGossip.nodes.map(n ⇒ n.address -> n).toMap
    val toMerge = nodeKeys intersect remoteNodes.keySet
    val onlyInRemote = remoteNodes.keySet -- nodeKeys
    val onlyInLocal = nodeKeys -- remoteNodes.keySet

    val seen = nodes.collect {
      case n if toMerge contains n.address     ⇒ n merge remoteNodes(n.address)
      case n if onlyInLocal contains n.address ⇒ n
    }

    val unseen = remoteGossip.nodes.collect { case n if onlyInRemote contains n.address ⇒ n }

    copy(nodes = seen ++ unseen)
  }

  /**
   * Adds new local [[akka.cluster.NodeMetrics]] and initializes the data, or merges an existing.
   */
  def :+(data: NodeMetrics): MetricsGossip = {
    val previous = metricsFor(data.address)
    val names = previous map (_.name)

    val (toMerge: Set[Metric], unseen: Set[Metric]) = data.metrics partition (a ⇒ names contains a.name)
    val merged = toMerge flatMap (latest ⇒ previous.collect { case peer if latest sameAs peer ⇒ peer :+ latest })

    val refreshed = nodes filterNot (_.address == data.address)
    copy(nodes = refreshed + data.copy(metrics = unseen ++ merged))
  }

  /**
   * Returns a set of [[akka.actor.Address]] for a given node set.
   */
  def nodeKeys: Set[Address] = nodes map (_.address)

  /**
   * Returns metrics for a node if exists.
   */
  def metricsFor(address: Address): Set[Metric] = nodes collectFirst {
    case n if (n.address == address) ⇒ n.metrics
  } getOrElse Set.empty[Metric]

}

/**
 * INTERNAL API
 * Envelope adding a sender address to the gossip.
 */
private[cluster] case class MetricsGossipEnvelope(from: Address, gossip: MetricsGossip) extends ClusterMessage

object EWMA {
  /**
   * Calculate the alpha (decay factor) used in [[akka.cluster.EWMA]]
   * from specified half-life and interval between observations.
   * It takes about 4 half-life to drop below 10% contribution, and 7 to drop
   * below 1%.
   */
  def alpha(halfLife: FiniteDuration, collectInterval: FiniteDuration): Double = {
    val halfLifeMillis = halfLife.toMillis
    require(halfLife.toMillis > 0, "halfLife must be > 0 s")
    val decayRate = 0.69315 / halfLifeMillis
    1 - math.exp(-decayRate * collectInterval.toMillis)
  }
}

/**
 * The exponentially weighted moving average (EWMA) approach captures short-term
 * movements in volatility for a conditional volatility forecasting model. By virtue
 * of its alpha, or decay factor, this provides a statistical streaming data model
 * that is exponentially biased towards newer entries.
 *
 * http://en.wikipedia.org/wiki/Moving_average#Exponential_moving_average
 *
 * An EWMA only needs the most recent forecast value to be kept, as opposed to a standard
 * moving average model.
 *
 * INTERNAL API
 *
 * @param alpha decay factor, sets how quickly the exponential weighting decays for past data compared to new data,
 *   see http://en.wikipedia.org/wiki/Moving_average#Exponential_moving_average
 *
 * @param value the current exponentially weighted moving average, e.g. Y(n - 1), or,
 *             the sampled value resulting from the previous smoothing iteration.
 *             This value is always used as the previous EWMA to calculate the new EWMA.
 *
 */
<<<<<<< HEAD
private[cluster] case class EWMA(value: Double, alpha: Double) extends ClusterMessage {
=======
private[cluster] case class DataStream(decay: Int, ewma: ScalaNumericAnyConversions, startTime: Long, timestamp: Long)
  extends ClusterMessage with MetricNumericConverter {
>>>>>>> 21c55a83

  require(0.0 <= alpha && alpha <= 1.0, "alpha must be between 0.0 and 1.0")

  /**
   * Calculates the exponentially weighted moving average for a given monitored data set.
<<<<<<< HEAD
=======
   * The datam can be too large to fit into an int or long, thus we use ScalaNumericAnyConversions,
   * and defer to BigInt or BigDecimal.
>>>>>>> 21c55a83
   *
   * @param xn the new data point
   * @return a new [[akka.cluster.EWMA]] with the updated value
   */
<<<<<<< HEAD
  def :+(xn: Double): EWMA = copy(value = (alpha * xn) + (1 - alpha) * value)

}

/**
=======
  def :+(xn: ScalaNumericAnyConversions): DataStream = convert(xn) fold (
    nl ⇒ copy(ewma = BigInt(α * nl + 1 - α * ewma.longValue()), timestamp = newTimestamp),
    nd ⇒ copy(ewma = BigDecimal(α * nd + 1 - α * ewma.doubleValue()), timestamp = newTimestamp))

  /**
   * The duration of observation for this data stream
   */
  def duration: FiniteDuration = (timestamp - startTime) millis

}

/**
 * INTERNAL API
 *
 * Companion object of DataStream class.
 */
private[cluster] object DataStream {

  def apply(decay: Int, data: ScalaNumericAnyConversions): Option[DataStream] = if (decay > 0)
    Some(DataStream(decay, data, newTimestamp, newTimestamp)) else None

}

/**
 * INTERNAL API
 *
>>>>>>> 21c55a83
 * @param name the metric name
 * @param value the metric value, which may or may not be defined, it must be a valid numerical value,
 *   see [[akka.cluster.MetricNumericConverter.defined()]]
 * @param average the data stream of the metric value, for trending over time. Metrics that are already
 *   averages (e.g. system load average) or finite (e.g. as number of processors), are not trended.
 */
<<<<<<< HEAD
case class Metric private (name: String, value: Number, private val average: Option[EWMA])
=======
private[cluster] case class Metric(name: String, value: Option[ScalaNumericAnyConversions], average: Option[DataStream])
>>>>>>> 21c55a83
  extends ClusterMessage with MetricNumericConverter {

  require(defined(value), "Invalid Metric [%s] value [%]".format(name, value))

  /**
   * If defined ( [[akka.cluster.MetricNumericConverter.defined()]] ), updates the new
   * data point, and if defined, updates the data stream. Returns the updated metric.
   */
  def :+(latest: Metric): Metric = if (this sameAs latest) average match {
    case Some(avg)                        ⇒ copy(value = latest.value, average = Some(avg :+ latest.value.doubleValue))
    case None if latest.average.isDefined ⇒ copy(value = latest.value, average = latest.average)
    case _                                ⇒ copy(value = latest.value)
  }
  else this

  /**
   * The numerical value of the average, if defined, otherwise the latest value
   */
  def smoothValue: Double = average match {
    case Some(avg) ⇒ avg.value
    case None      ⇒ value.doubleValue
  }

  /**
   * @return true if this value is smoothed
   */
  def isSmooth: Boolean = average.isDefined

  /**
   * Returns true if <code>that</code> is tracking the same metric as this.
   */
  def sameAs(that: Metric): Boolean = name == that.name

}

/**
 * Factory for creating valid Metric instances.
 */
object Metric extends MetricNumericConverter {

  /**
   * Creates a new Metric instance if the value is valid, otherwise None
   * is returned. Invalid numeric values are negative Int/Long and NaN/Infinite
   * Double values.
   */
  def create(name: String, value: Number, decayFactor: Option[Double]): Option[Metric] =
    if (defined(value)) Some(new Metric(name, value, ceateEWMA(value.doubleValue, decayFactor)))
    else None

  /**
   * Creates a new Metric instance if the Try is successful and the value is valid,
   * otherwise None is returned. Invalid numeric values are negative Int/Long and
   * NaN/Infinite Double values.
   */
<<<<<<< HEAD
  def create(name: String, value: Try[Number], decayFactor: Option[Double]): Option[Metric] = value match {
    case Success(v) ⇒ create(name, v, decayFactor)
    case Failure(_) ⇒ None
  }

  private def ceateEWMA(value: Double, decayFactor: Option[Double]): Option[EWMA] = decayFactor match {
    case Some(alpha) ⇒ Some(EWMA(value, alpha))
    case None        ⇒ None
=======
  def apply(name: String, value: Option[ScalaNumericAnyConversions]): Metric = value match {
    case Some(v) if defined(v) ⇒ Metric(name, value, None)
    case _                     ⇒ Metric(name, None, None)
>>>>>>> 21c55a83
  }

}

/**
 * The snapshot of current sampled health metrics for any monitored process.
 * Collected and gossipped at regular intervals for dynamic cluster management strategies.
 *
 * @param address [[akka.actor.Address]] of the node the metrics are gathered at
 * @param timestamp the time of sampling, in milliseconds since midnight, January 1, 1970 UTC
 * @param metrics the set of sampled [[akka.actor.Metric]]
 */
case class NodeMetrics(address: Address, timestamp: Long, metrics: Set[Metric] = Set.empty[Metric]) extends ClusterMessage {

  /**
   * Returns the most recent data.
   */
  def merge(that: NodeMetrics): NodeMetrics = if (this updatable that) copy(metrics = that.metrics, timestamp = that.timestamp) else this

  /**
   * Returns true if <code>that</code> address is the same as this and its metric set is more recent.
   */
  def updatable(that: NodeMetrics): Boolean = (this sameAs that) && (that.timestamp > timestamp)

  /**
   * Returns true if <code>that</code> address is the same as this
   */
  def sameAs(that: NodeMetrics): Boolean = address == that.address

  def metric(key: String): Option[Metric] = metrics.collectFirst { case m if m.name == key ⇒ m }

  /**
   * Java API
   */
  def getMetrics: java.lang.Iterable[Metric] = {
    import scala.collection.JavaConverters._
    metrics.asJava
  }

}

/**
 * Definitions of the built-in standard metrics.
 *
 * The following extractors and data structures makes it easy to consume the
 * [[akka.cluster.NodeMetrics]] in for example load balancers.
 */
object StandardMetrics {

  object HeapMemory {
    /**
     * Constants for the heap related Metric names
     */
    object Fields {
      final val HeapMemoryUsed = "heap-memory-used"
      final val HeapMemoryCommitted = "heap-memory-committed"
      final val HeapMemoryMax = "heap-memory-max"
    }
    import Fields._

    /**
     * Given a NodeMetrics it returns the HeapMemory data if the nodeMetrics contains
     * necessary heap metrics.
     * @return if possible a tuple matching the HeapMemory constructor parameters
     */
    def unapply(nodeMetrics: NodeMetrics): Option[(Address, Long, Long, Long, Option[Long])] = {
      for {
        used ← nodeMetrics.metric(HeapMemoryUsed)
        committed ← nodeMetrics.metric(HeapMemoryCommitted)
        maxOption = nodeMetrics.metric(HeapMemoryMax).map(_.smoothValue.longValue)
      } yield (nodeMetrics.address, nodeMetrics.timestamp,
        used.smoothValue.longValue, committed.smoothValue.longValue, maxOption)
    }

  }

  /**
   * Java API to extract HeapMemory data from nodeMetrics, if the nodeMetrics
   * contains necessary heap metrics, otherwise it returns null.
   */
  def extractHeapMemory(nodeMetrics: NodeMetrics): HeapMemory = nodeMetrics match {
    case HeapMemory(address, timestamp, used, committed, max) ⇒
      HeapMemory(address, timestamp, used, committed, max)
    case _ ⇒ null
  }

  /**
   * The amount of used and committed memory will always be <= max if max is defined.
   * A memory allocation may fail if it attempts to increase the used memory such that used > committed
   * even if used <= max is true (e.g. when the system virtual memory is low).
   *
   * @param address [[akka.actor.Address]] of the node the metrics are gathered at
   * @param timestamp the time of sampling, in milliseconds since midnight, January 1, 1970 UTC
   * @param used the current sum of heap memory used from all heap memory pools (in bytes)
   * @param committed the current sum of heap memory guaranteed to be available to the JVM
   *   from all heap memory pools (in bytes). Committed will always be greater than or equal to used.
   * @param max the maximum amount of memory (in bytes) that can be used for JVM memory management.
   *   Can be undefined on some OS.
   */
  case class HeapMemory(address: Address, timestamp: Long, used: Long, committed: Long, max: Option[Long]) {
    require(committed > 0L, "committed heap expected to be > 0 bytes")
    require(max.isEmpty || max.get > 0L, "max heap expected to be > 0 bytes")
  }

  object Cpu {
    /**
     * Constants for the cpu related Metric names
     */
    object Fields {
      final val SystemLoadAverage = "system-load-average"
      final val Processors = "processors"
      final val CpuCombined = "cpu-combined"
    }
    import Fields._

    /**
     * Given a NodeMetrics it returns the Cpu data if the nodeMetrics contains
     * necessary cpu metrics.
     * @return if possible a tuple matching the Cpu constructor parameters
     */
    def unapply(nodeMetrics: NodeMetrics): Option[(Address, Long, Option[Double], Option[Double], Int)] = {
      for {
        processors ← nodeMetrics.metric(Processors)
        systemLoadAverageOption = nodeMetrics.metric(SystemLoadAverage).map(_.smoothValue)
        cpuCombinedOption = nodeMetrics.metric(CpuCombined).map(_.smoothValue)
      } yield (nodeMetrics.address, nodeMetrics.timestamp,
        systemLoadAverageOption, cpuCombinedOption, processors.value.intValue)
    }

  }

  /**
   * Java API to extract Cpu data from nodeMetrics, if the nodeMetrics
   * contains necessary cpu metrics, otherwise it returns null.
   */
  def extractCpu(nodeMetrics: NodeMetrics): Cpu = nodeMetrics match {
    case Cpu(address, timestamp, systemLoadAverage, cpuCombined, processors) ⇒
      Cpu(address, timestamp, systemLoadAverage, cpuCombined, processors)
    case _ ⇒ null
  }

  /**
   * @param address [[akka.actor.Address]] of the node the metrics are gathered at
   * @param timestamp the time of sampling, in milliseconds since midnight, January 1, 1970 UTC
   * @param systemLoadAverage OS-specific average load on the CPUs in the system, for the past 1 minute,
   *    The system is possibly nearing a bottleneck if the system load average is nearing number of cpus/cores.
   * @param cpuCombined combined CPU sum of User + Sys + Nice + Wait, in percentage ([0.0 - 1.0]. This
   *   metric can describe the amount of time the CPU spent executing code during n-interval and how
   *   much more it could theoretically.
   * @param processors the number of available processors
   */
  case class Cpu(
    address: Address,
    timestamp: Long,
    systemLoadAverage: Option[Double],
    cpuCombined: Option[Double],
    processors: Int) {

    cpuCombined match {
      case Some(x) ⇒ require(0.0 <= x && x <= 1.0, "cpuCombined must be between [0.0 - 1.0], was [%s]" format x)
      case None    ⇒
    }

  }

}

/**
 * INTERNAL API
 *
 * Encapsulates evaluation of validity of metric values, conversion of an actual metric value to
 * a [[akka.cluster.Metric]] for consumption by subscribed cluster entities.
 */
private[cluster] trait MetricNumericConverter {

  /**
   * An undefined value is neither a -1 (negative) or NaN/Infinite:
   * <ul><li>JMX system load average and max heap can be 'undefined' for certain OS, in which case a -1 is returned</li>
   * <li>SIGAR combined CPU can occasionally return a NaN or Infinite (known bug)</li></ul>
   */
<<<<<<< HEAD
  def defined(value: Number): Boolean = convertNumber(value) match {
    case Left(a)  ⇒ a >= 0
    case Right(b) ⇒ !(b.isNaN || b.isInfinite)
  }
=======
  def defined(value: ScalaNumericAnyConversions): Boolean =
    convert(value) fold (a ⇒ value.underlying != -1, b ⇒ !(b.isNaN || b.isInfinite))
>>>>>>> 21c55a83

  /**
   * May involve rounding or truncation.
   */
<<<<<<< HEAD
  def convertNumber(from: Any): Either[Long, Double] = from match {
    case n: Int        ⇒ Left(n)
    case n: Long       ⇒ Left(n)
    case n: Double     ⇒ Right(n)
    case n: Float      ⇒ Right(n)
=======
  def convert(from: ScalaNumericAnyConversions): Either[Long, Double] = from match {
    case n: BigInt     ⇒ Left(n.longValue())
    case n: BigDecimal ⇒ Right(n.doubleValue())
>>>>>>> 21c55a83
    case n: RichInt    ⇒ Left(n.abs)
    case n: RichLong   ⇒ Left(n.self)
    case n: RichDouble ⇒ Right(n.self)
    case n: BigInt     ⇒ Left(n.longValue)
    case n: BigDecimal ⇒ Right(n.doubleValue)
    case x             ⇒ throw new IllegalArgumentException("Not a number [%s]" format x)
  }

}

/**
 * INTERNAL API
 */
private[cluster] trait MetricsCollector extends Closeable {
  /**
   * Samples and collects new data points.
   */
  def sample: NodeMetrics
}

/**
 * Loads JVM and system metrics through JMX monitoring beans.
 *
 * @param address The [[akka.actor.Address]] of the node being sampled
 * @param decay how quickly the exponential weighting of past data is decayed
 */
class JmxMetricsCollector(address: Address, decayFactor: Double) extends MetricsCollector {
  import StandardMetrics.HeapMemory.Fields._
  import StandardMetrics.Cpu.Fields._

  private def this(cluster: Cluster) =
    this(cluster.selfAddress,
      EWMA.alpha(cluster.settings.MetricsDecayHalfLifeDuration, cluster.settings.MetricsInterval))

  def this(system: ActorSystem) = this(Cluster(system))

  private val decayFactorOption = Some(decayFactor)

  private val memoryMBean: MemoryMXBean = ManagementFactory.getMemoryMXBean

  private val osMBean: OperatingSystemMXBean = ManagementFactory.getOperatingSystemMXBean

  /**
   * Samples and collects new data points.
   */
  def sample: NodeMetrics = NodeMetrics(address, newTimestamp, metrics)

  def metrics: Set[Metric] = {
    val heap = heapMemoryUsage
    Set(systemLoadAverage, heapUsed(heap), heapCommitted(heap), heapMax(heap), processors).flatten
  }

  /**
   * JMX Returns the OS-specific average load on the CPUs in the system, for the past 1 minute.
   * On some systems the JMX OS system load average may not be available, in which case a -1 is
   * returned from JMX, and None is returned from this method.
   */
  def systemLoadAverage: Option[Metric] = Metric.create(
    name = SystemLoadAverage,
    value = osMBean.getSystemLoadAverage,
    decayFactor = None)

  /**
   * (JMX) Returns the number of available processors
   */
  def processors: Option[Metric] = Metric.create(
    name = Processors,
    value = osMBean.getAvailableProcessors,
    decayFactor = None)

  /**
   * Current heap to be passed in to heapUsed, heapCommitted and heapMax
   */
  def heapMemoryUsage: MemoryUsage = memoryMBean.getHeapMemoryUsage

  /**
   * (JMX) Returns the current sum of heap memory used from all heap memory pools (in bytes).
   */
  def heapUsed(heap: MemoryUsage): Option[Metric] = Metric.create(
    name = HeapMemoryUsed,
    value = heap.getUsed,
    decayFactor = decayFactorOption)

  /**
   * (JMX) Returns the current sum of heap memory guaranteed to be available to the JVM
   * from all heap memory pools (in bytes).
   */
  def heapCommitted(heap: MemoryUsage): Option[Metric] = Metric.create(
    name = HeapMemoryCommitted,
    value = heap.getCommitted,
    decayFactor = decayFactorOption)

  /**
   * (JMX) Returns the maximum amount of memory (in bytes) that can be used
   * for JVM memory management. If not defined the metrics value is None, i.e.
   * never negative.
   */
  def heapMax(heap: MemoryUsage): Option[Metric] = Metric.create(
    name = HeapMemoryMax,
    value = heap.getMax,
    decayFactor = None)

  override def close(): Unit = ()

}

/**
 * Loads metrics through Hyperic SIGAR and JMX monitoring beans. This
 * loads wider and more accurate range of metrics compared to JmxMetricsCollector
 * by using SIGAR's native OS library.
 *
 * The constructor will by design throw exception if org.hyperic.sigar.Sigar can't be loaded, due
 * to missing classes or native libraries.
 *
 * TODO switch to Scala reflection
 *
 * @param address The [[akka.actor.Address]] of the node being sampled
 * @param decay how quickly the exponential weighting of past data is decayed
 * @param sigar the org.hyperic.Sigar instance
 */
class SigarMetricsCollector(address: Address, decayFactor: Double, sigar: AnyRef)
  extends JmxMetricsCollector(address, decayFactor) {

  import StandardMetrics.HeapMemory.Fields._
  import StandardMetrics.Cpu.Fields._

  private def this(cluster: Cluster) =
    this(cluster.selfAddress,
      EWMA.alpha(cluster.settings.MetricsDecayHalfLifeDuration, cluster.settings.MetricsInterval),
      cluster.system.dynamicAccess.createInstanceFor[AnyRef]("org.hyperic.sigar.Sigar", Seq.empty).get)

  def this(system: ActorSystem) = this(Cluster(system))

  private val decayFactorOption = Some(decayFactor)

  private val LoadAverage: Option[Method] = createMethodFrom(sigar, "getLoadAverage")
  private val Cpu: Option[Method] = createMethodFrom(sigar, "getCpuPerc")
  private val CombinedCpu: Option[Method] = Try(Cpu.get.getReturnType.getMethod("getCombined")).toOption

  // Do something initially, in constructor, to make sure that the native library can be loaded.
  // This will by design throw exception if sigar isn't usable
  val pid: Long = createMethodFrom(sigar, "getPid") match {
    case Some(method) ⇒
      try method.invoke(sigar).asInstanceOf[Long] catch {
        case e: InvocationTargetException if e.getCause.isInstanceOf[LinkageError] ⇒
          // native libraries not in place
          // don't throw fatal LinkageError, but something less harmless
          throw new IllegalArgumentException(e.getCause.toString)
        case e: InvocationTargetException ⇒ throw e.getCause
      }
    case None ⇒ throw new IllegalArgumentException("Wrong version of Sigar, expected 'getPid' method")
  }

  override def metrics: Set[Metric] = {
    super.metrics.filterNot(_.name == SystemLoadAverage) ++ Set(systemLoadAverage, cpuCombined).flatten
  }

  /**
   * (SIGAR / JMX) Returns the OS-specific average load on the CPUs in the system, for the past 1 minute.
   * On some systems the JMX OS system load average may not be available, in which case a -1 is returned
   * from JMX, which means that None is returned from this method.
   * Hyperic SIGAR provides more precise values, thus, if the library is on the classpath, it is the default.
   */
  override def systemLoadAverage: Option[Metric] = Metric.create(
    name = SystemLoadAverage,
    value = Try(LoadAverage.get.invoke(sigar).asInstanceOf[Array[AnyRef]](0).asInstanceOf[Number]),
    decayFactor = None) orElse super.systemLoadAverage

  /**
   * (SIGAR) Returns the combined CPU sum of User + Sys + Nice + Wait, in percentage. This metric can describe
   * the amount of time the CPU spent executing code during n-interval and how much more it could
   * theoretically. Note that 99% CPU utilization can be optimal or indicative of failure.
   *
   * In the data stream, this will sometimes return with a valid metric value, and sometimes as a NaN or Infinite.
   * Documented bug https://bugzilla.redhat.com/show_bug.cgi?id=749121 and several others.
   */
  def cpuCombined: Option[Metric] = Metric.create(
    name = CpuCombined,
    value = Try(CombinedCpu.get.invoke(Cpu.get.invoke(sigar)).asInstanceOf[Number]),
    decayFactor = decayFactorOption)

  /**
   * Releases any native resources associated with this instance.
   */
  override def close(): Unit = Try(createMethodFrom(sigar, "close").get.invoke(sigar))

  private def createMethodFrom(ref: AnyRef, method: String, types: Array[(Class[_])] = Array.empty[(Class[_])]): Option[Method] =
    Try(ref.getClass.getMethod(method, types: _*)).toOption

}

/**
 * INTERNAL API
 * Factory to create configured MetricsCollector.
 * If instantiation of SigarMetricsCollector fails (missing class or native library)
 * it falls back to use JmxMetricsCollector.
 */
private[cluster] object MetricsCollector {
<<<<<<< HEAD
  def apply(system: ExtendedActorSystem, settings: ClusterSettings): MetricsCollector = {
    import settings.{ MetricsCollectorClass ⇒ fqcn }
    def log = Logging(system, "MetricsCollector")
    if (fqcn == classOf[SigarMetricsCollector].getName) {
      Try(new SigarMetricsCollector(system)) match {
        case Success(sigarCollector) ⇒ sigarCollector
        case Failure(e) ⇒
          log.info("Metrics will be retreived from MBeans, and may be incorrect on some platforms. " +
            "To increase metric accuracy add the 'sigar.jar' to the classpath and the appropriate " +
            "platform-specific native libary to 'java.library.path'. Reason: " +
            e.toString)
          new JmxMetricsCollector(system)
      }

    } else {
      system.dynamicAccess.createInstanceFor[MetricsCollector](
        fqcn, Seq(classOf[ActorSystem] -> system)).recover({
          case e ⇒ throw new ConfigurationException("Could not create custom metrics collector [" + fqcn + "] due to:" + e.toString)
        }).get
=======
  def apply(address: Address, log: LoggingAdapter, dynamicAccess: DynamicAccess): MetricsCollector =
    dynamicAccess.createInstanceFor[AnyRef]("org.hyperic.sigar.Sigar", Nil) match {
      case Success(identity) ⇒ new MetricsCollector(Some(identity), address)
      case Failure(e) ⇒
        log.debug(e.toString)
        log.info("Hyperic SIGAR was not found on the classpath or not installed properly. " +
          "Metrics will be retreived from MBeans, and may be incorrect on some platforms. " +
          "To increase metric accuracy add the 'sigar.jar' to the classpath and the appropriate" +
          "platform-specific native libary to 'java.library.path'.")
        new MetricsCollector(None, address)
>>>>>>> 21c55a83
    }
  }
}
<|MERGE_RESOLUTION|>--- conflicted
+++ resolved
@@ -9,10 +9,9 @@
 import java.lang.management.{ OperatingSystemMXBean, MemoryMXBean, ManagementFactory }
 import java.lang.reflect.InvocationTargetException
 import java.lang.reflect.Method
-import scala.collection.immutable.{ SortedSet, Map }
+import scala.collection.immutable
 import scala.concurrent.duration._
 import scala.concurrent.forkjoin.ThreadLocalRandom
-<<<<<<< HEAD
 import scala.runtime.{ RichLong, RichDouble, RichInt }
 import scala.util.{ Try, Success, Failure }
 import akka.ConfigurationException
@@ -23,14 +22,6 @@
 import akka.actor.Address
 import akka.actor.DynamicAccess
 import akka.actor.ExtendedActorSystem
-=======
-import scala.util.{ Try, Success, Failure }
-import scala.math.ScalaNumericAnyConversions
-import runtime.{ ScalaNumberProxy, RichLong, RichDouble, RichInt }
-
-import akka.actor._
-import akka.event.LoggingAdapter
->>>>>>> 21c55a83
 import akka.cluster.MemberStatus.Up
 import akka.event.Logging
 import java.lang.management.MemoryUsage
@@ -61,7 +52,7 @@
   /**
    * The node ring gossipped that contains only members that are Up.
    */
-  var nodes: SortedSet[Address] = SortedSet.empty
+  var nodes: immutable.SortedSet[Address] = immutable.SortedSet.empty
 
   /**
    * The latest metric values with their statistical data.
@@ -153,12 +144,12 @@
   /**
    * Gossip to peer nodes.
    */
-  def gossip(): Unit = selectRandomNode((nodes - selfAddress).toIndexedSeq) foreach gossipTo
+  def gossip(): Unit = selectRandomNode((nodes - selfAddress).toVector) foreach gossipTo
 
   def gossipTo(address: Address): Unit =
     context.actorFor(self.path.toStringWithAddress(address)) ! MetricsGossipEnvelope(selfAddress, latestGossip)
 
-  def selectRandomNode(addresses: IndexedSeq[Address]): Option[Address] =
+  def selectRandomNode(addresses: immutable.IndexedSeq[Address]): Option[Address] =
     if (addresses.isEmpty) None else Some(addresses(ThreadLocalRandom.current nextInt addresses.size))
 
   /**
@@ -172,7 +163,7 @@
  * INTERNAL API
  */
 private[cluster] object MetricsGossip {
-  val empty = MetricsGossip()
+  val empty = MetricsGossip(Set.empty[NodeMetrics])
 }
 
 /**
@@ -180,7 +171,7 @@
  *
  * @param nodes metrics per node
  */
-private[cluster] case class MetricsGossip(nodes: Set[NodeMetrics] = Set.empty) {
+private[cluster] case class MetricsGossip(nodes: Set[NodeMetrics]) {
 
   /**
    * Removes nodes if their correlating node ring members are not [[akka.cluster.MemberStatus.Up]]
@@ -276,71 +267,28 @@
  *             This value is always used as the previous EWMA to calculate the new EWMA.
  *
  */
-<<<<<<< HEAD
 private[cluster] case class EWMA(value: Double, alpha: Double) extends ClusterMessage {
-=======
-private[cluster] case class DataStream(decay: Int, ewma: ScalaNumericAnyConversions, startTime: Long, timestamp: Long)
-  extends ClusterMessage with MetricNumericConverter {
->>>>>>> 21c55a83
 
   require(0.0 <= alpha && alpha <= 1.0, "alpha must be between 0.0 and 1.0")
 
   /**
    * Calculates the exponentially weighted moving average for a given monitored data set.
-<<<<<<< HEAD
-=======
-   * The datam can be too large to fit into an int or long, thus we use ScalaNumericAnyConversions,
-   * and defer to BigInt or BigDecimal.
->>>>>>> 21c55a83
    *
    * @param xn the new data point
    * @return a new [[akka.cluster.EWMA]] with the updated value
    */
-<<<<<<< HEAD
   def :+(xn: Double): EWMA = copy(value = (alpha * xn) + (1 - alpha) * value)
 
 }
 
 /**
-=======
-  def :+(xn: ScalaNumericAnyConversions): DataStream = convert(xn) fold (
-    nl ⇒ copy(ewma = BigInt(α * nl + 1 - α * ewma.longValue()), timestamp = newTimestamp),
-    nd ⇒ copy(ewma = BigDecimal(α * nd + 1 - α * ewma.doubleValue()), timestamp = newTimestamp))
-
-  /**
-   * The duration of observation for this data stream
-   */
-  def duration: FiniteDuration = (timestamp - startTime) millis
-
-}
-
-/**
- * INTERNAL API
- *
- * Companion object of DataStream class.
- */
-private[cluster] object DataStream {
-
-  def apply(decay: Int, data: ScalaNumericAnyConversions): Option[DataStream] = if (decay > 0)
-    Some(DataStream(decay, data, newTimestamp, newTimestamp)) else None
-
-}
-
-/**
- * INTERNAL API
- *
->>>>>>> 21c55a83
  * @param name the metric name
  * @param value the metric value, which may or may not be defined, it must be a valid numerical value,
  *   see [[akka.cluster.MetricNumericConverter.defined()]]
  * @param average the data stream of the metric value, for trending over time. Metrics that are already
  *   averages (e.g. system load average) or finite (e.g. as number of processors), are not trended.
  */
-<<<<<<< HEAD
 case class Metric private (name: String, value: Number, private val average: Option[EWMA])
-=======
-private[cluster] case class Metric(name: String, value: Option[ScalaNumericAnyConversions], average: Option[DataStream])
->>>>>>> 21c55a83
   extends ClusterMessage with MetricNumericConverter {
 
   require(defined(value), "Invalid Metric [%s] value [%]".format(name, value))
@@ -395,7 +343,6 @@
    * otherwise None is returned. Invalid numeric values are negative Int/Long and
    * NaN/Infinite Double values.
    */
-<<<<<<< HEAD
   def create(name: String, value: Try[Number], decayFactor: Option[Double]): Option[Metric] = value match {
     case Success(v) ⇒ create(name, v, decayFactor)
     case Failure(_) ⇒ None
@@ -404,11 +351,6 @@
   private def ceateEWMA(value: Double, decayFactor: Option[Double]): Option[EWMA] = decayFactor match {
     case Some(alpha) ⇒ Some(EWMA(value, alpha))
     case None        ⇒ None
-=======
-  def apply(name: String, value: Option[ScalaNumericAnyConversions]): Metric = value match {
-    case Some(v) if defined(v) ⇒ Metric(name, value, None)
-    case _                     ⇒ Metric(name, None, None)
->>>>>>> 21c55a83
   }
 
 }
@@ -443,10 +385,8 @@
   /**
    * Java API
    */
-  def getMetrics: java.lang.Iterable[Metric] = {
-    import scala.collection.JavaConverters._
-    metrics.asJava
-  }
+  def getMetrics: java.lang.Iterable[Metric] =
+    scala.collection.JavaConverters.asJavaIterableConverter(metrics).asJava
 
 }
 
@@ -589,30 +529,19 @@
    * <ul><li>JMX system load average and max heap can be 'undefined' for certain OS, in which case a -1 is returned</li>
    * <li>SIGAR combined CPU can occasionally return a NaN or Infinite (known bug)</li></ul>
    */
-<<<<<<< HEAD
   def defined(value: Number): Boolean = convertNumber(value) match {
     case Left(a)  ⇒ a >= 0
     case Right(b) ⇒ !(b.isNaN || b.isInfinite)
   }
-=======
-  def defined(value: ScalaNumericAnyConversions): Boolean =
-    convert(value) fold (a ⇒ value.underlying != -1, b ⇒ !(b.isNaN || b.isInfinite))
->>>>>>> 21c55a83
 
   /**
    * May involve rounding or truncation.
    */
-<<<<<<< HEAD
   def convertNumber(from: Any): Either[Long, Double] = from match {
     case n: Int        ⇒ Left(n)
     case n: Long       ⇒ Left(n)
     case n: Double     ⇒ Right(n)
     case n: Float      ⇒ Right(n)
-=======
-  def convert(from: ScalaNumericAnyConversions): Either[Long, Double] = from match {
-    case n: BigInt     ⇒ Left(n.longValue())
-    case n: BigDecimal ⇒ Right(n.doubleValue())
->>>>>>> 21c55a83
     case n: RichInt    ⇒ Left(n.abs)
     case n: RichLong   ⇒ Left(n.self)
     case n: RichDouble ⇒ Right(n.self)
@@ -742,12 +671,13 @@
   private def this(cluster: Cluster) =
     this(cluster.selfAddress,
       EWMA.alpha(cluster.settings.MetricsDecayHalfLifeDuration, cluster.settings.MetricsInterval),
-      cluster.system.dynamicAccess.createInstanceFor[AnyRef]("org.hyperic.sigar.Sigar", Seq.empty).get)
+      cluster.system.dynamicAccess.createInstanceFor[AnyRef]("org.hyperic.sigar.Sigar", Nil).get)
 
   def this(system: ActorSystem) = this(Cluster(system))
 
   private val decayFactorOption = Some(decayFactor)
 
+  private val EmptyClassArray: Array[(Class[_])] = Array.empty[(Class[_])]
   private val LoadAverage: Option[Method] = createMethodFrom(sigar, "getLoadAverage")
   private val Cpu: Option[Method] = createMethodFrom(sigar, "getCpuPerc")
   private val CombinedCpu: Option[Method] = Try(Cpu.get.getReturnType.getMethod("getCombined")).toOption
@@ -799,7 +729,7 @@
    */
   override def close(): Unit = Try(createMethodFrom(sigar, "close").get.invoke(sigar))
 
-  private def createMethodFrom(ref: AnyRef, method: String, types: Array[(Class[_])] = Array.empty[(Class[_])]): Option[Method] =
+  private def createMethodFrom(ref: AnyRef, method: String, types: Array[(Class[_])] = EmptyClassArray): Option[Method] =
     Try(ref.getClass.getMethod(method, types: _*)).toOption
 
 }
@@ -811,7 +741,6 @@
  * it falls back to use JmxMetricsCollector.
  */
 private[cluster] object MetricsCollector {
-<<<<<<< HEAD
   def apply(system: ExtendedActorSystem, settings: ClusterSettings): MetricsCollector = {
     import settings.{ MetricsCollectorClass ⇒ fqcn }
     def log = Logging(system, "MetricsCollector")
@@ -828,21 +757,9 @@
 
     } else {
       system.dynamicAccess.createInstanceFor[MetricsCollector](
-        fqcn, Seq(classOf[ActorSystem] -> system)).recover({
+        fqcn, List(classOf[ActorSystem] -> system)).recover({
           case e ⇒ throw new ConfigurationException("Could not create custom metrics collector [" + fqcn + "] due to:" + e.toString)
         }).get
-=======
-  def apply(address: Address, log: LoggingAdapter, dynamicAccess: DynamicAccess): MetricsCollector =
-    dynamicAccess.createInstanceFor[AnyRef]("org.hyperic.sigar.Sigar", Nil) match {
-      case Success(identity) ⇒ new MetricsCollector(Some(identity), address)
-      case Failure(e) ⇒
-        log.debug(e.toString)
-        log.info("Hyperic SIGAR was not found on the classpath or not installed properly. " +
-          "Metrics will be retreived from MBeans, and may be incorrect on some platforms. " +
-          "To increase metric accuracy add the 'sigar.jar' to the classpath and the appropriate" +
-          "platform-specific native libary to 'java.library.path'.")
-        new MetricsCollector(None, address)
->>>>>>> 21c55a83
     }
   }
 }
