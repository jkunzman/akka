/**
 * Copyright (C) 2009-2010 Scalable Solutions AB <http://scalablesolutions.se>
 */

package se.scalablesolutions.akka.actor

import se.scalablesolutions.akka.dispatch._
import se.scalablesolutions.akka.config.Config._
import se.scalablesolutions.akka.config.{AllForOneStrategy, OneForOneStrategy, FaultHandlingStrategy}
import se.scalablesolutions.akka.config.ScalaConfig._
import se.scalablesolutions.akka.stm.Transaction._
import se.scalablesolutions.akka.stm.TransactionManagement._
import se.scalablesolutions.akka.stm.TransactionManagement
import se.scalablesolutions.akka.remote.protobuf.RemoteProtocol.RemoteRequest
import se.scalablesolutions.akka.remote.{RemoteProtocolBuilder, RemoteClient, RemoteRequestIdFactory}
import se.scalablesolutions.akka.serialization.Serializer
import se.scalablesolutions.akka.util.{HashCode, Logging, UUID}

import org.multiverse.api.ThreadLocalTransaction._
import org.multiverse.commitbarriers.CountDownCommitBarrier

import java.util.{Deque, HashSet}
import java.net.InetSocketAddress
import java.util.concurrent.LinkedBlockingDeque
import java.util.concurrent.locks.{Lock, ReentrantLock}

/**
 * Implements the Transactor abstraction. E.g. a transactional actor.
 * <p/>
 * Equivalent to invoking the <code>makeTransactionRequired</code> method in the body of the <code>Actor</code
 * 
 * @author <a href="http://jonasboner.com">Jonas Bon&#233;r</a>
 */
trait Transactor extends Actor {
  makeTransactionRequired
}

/**
 * Extend this abstract class to create a remote actor.
 * <p/>
 * Equivalent to invoking the <code>makeRemote(..)</code> method in the body of the <code>Actor</code
 * 
 * @author <a href="http://jonasboner.com">Jonas Bon&#233;r</a>
 */
abstract class RemoteActor(hostname: String, port: Int) extends Actor {
  makeRemote(hostname, port)
}

@serializable sealed trait LifeCycleMessage
case class HotSwap(code: Option[PartialFunction[Any, Unit]]) extends LifeCycleMessage
case class Restart(reason: Throwable) extends LifeCycleMessage
case class Exit(dead: Actor, killer: Throwable) extends LifeCycleMessage
case object Kill extends LifeCycleMessage

class ActorKilledException private[akka](message: String) extends RuntimeException(message)

sealed abstract class DispatcherType
object DispatcherType {
  case object EventBasedThreadPooledProxyInvokingDispatcher extends DispatcherType
  case object EventBasedSingleThreadDispatcher extends DispatcherType
  case object EventBasedThreadPoolDispatcher extends DispatcherType
  case object ThreadBasedDispatcher extends DispatcherType
}

/**
 * @author <a href="http://jonasboner.com">Jonas Bon&#233;r</a>
 */
class ActorMessageInvoker(val actor: Actor) extends MessageInvoker {
  def invoke(handle: MessageInvocation) = actor.invoke(handle)
}

/**
 * Utility class with factory methods for creating Actors.
 * 
 * @author <a href="http://jonasboner.com">Jonas Bon&#233;r</a>
 */
object Actor extends Logging {
  val TIMEOUT = config.getInt("akka.actor.timeout", 5000)
  val SERIALIZE_MESSAGES = config.getBool("akka.actor.serialize-messages", false)
  val HOSTNAME = config.getString("akka.remote.server.hostname", "localhost")
  val PORT = config.getInt("akka.remote.server.port", 9999)

  object Sender {
    implicit val Self: Option[Actor] = None
  }

  /**
   * Use to create an anonymous event-driven actor.
   * The actor is started when created.
   * Example:
   * <pre>
   * import Actor._
   *
   * val a = actor  {
   *   case msg => ... // handle message
   * }
   * </pre>
   */
  def actor(body: PartialFunction[Any, Unit]): Actor = new Actor() {
    start
    def receive: PartialFunction[Any, Unit] = body
  }

  /**
   * Use to create an anonymous transactional event-driven actor.
   * The actor is started when created.
   * Example:
   * <pre>
   * import Actor._
   *
   * val a = transactor  {
   *   case msg => ... // handle message
   * }
   * </pre>
   */
  def transactor(body: PartialFunction[Any, Unit]): Actor = new Transactor() {
    start
    def receive: PartialFunction[Any, Unit] = body
  }

  /**
   * Use to create an anonymous event-driven actor with both an init block and a message loop block.
   * The actor is started when created.
   * Example:
   * <pre>
   * val a = Actor.init  {
   *   ... // init stuff
   * } receive  {
   *   case msg => ... // handle message
   * }
   * </pre>
   *
   */
  def init[A](body: => Unit) = {
    def handler[A](body: => Unit) = new {
      def receive(handler: PartialFunction[Any, Unit]) = new Actor() {
        start
        body
        def receive = handler
      }
    }
    handler(body)
  }

  /**
   * Use to create an anonymous event-driven actor with a body but no message loop block.
   * <p/>
   * This actor can <b>not</b> respond to any messages but can be used as a simple way to
   * spawn a lightweight thread to process some task.
   * <p/>
   * The actor is started when created.
   * Example:
   * <pre>
   * import Actor._
   *
   * spawn  {
   *   ... // do stuff
   * }
   * </pre>
   */
  def spawn(body: => Unit): Actor = {
    case object Spawn
    new Actor() {
      start
      send(Spawn)
      def receive = {
        case Spawn => body; stop
      }
    }
  }

  /**
   * Use to create an anonymous event-driven actor with a life-cycle configuration.
   * The actor is started when created.
   * Example:
   * <pre>
   * import Actor._
   *
   * val a = actor(LifeCycle(Temporary))  {
   *   case msg => ... // handle message
   * }
   * </pre>
   */
  def actor(lifeCycleConfig: LifeCycle)(body: PartialFunction[Any, Unit]): Actor = new Actor() {
    lifeCycle = Some(lifeCycleConfig)
    start
    def receive = body
  }

  /**
   * Use to create an anonymous event-driven remote actor.
   * The actor is started when created.
   * Example:
   * <pre>
   * import Actor._
   *
   * val a = actor("localhost", 9999)  {
   *   case msg => ... // handle message
   * }
   * </pre>
   */
  def actor(hostname: String, port: Int)(body: PartialFunction[Any, Unit]): Actor = new Actor() {
    makeRemote(hostname, port)
    start
    def receive = body
  }
}

/**
 * Actor base trait that should be extended by or mixed to create an Actor with the semantics of the 'Actor Model':
 * <a href="http://en.wikipedia.org/wiki/Actor_model">http://en.wikipedia.org/wiki/Actor_model</a>
 * <p/>
 * An actor has a well-defined (non-cyclic) life-cycle.
 * <pre>
 * => NEW (newly created actor) - can't receive messages (yet)
 *     => STARTED (when 'start' is invoked) - can receive messages
 *         => SHUT DOWN (when 'exit' is invoked) - can't do anything
 * </pre>
 *
 * @author <a href="http://jonasboner.com">Jonas Bon&#233;r</a>
 */
trait Actor extends TransactionManagement with Logging {
  implicit protected val self: Option[Actor] = Some(this)
  implicit protected val transactionFamilyName: String = this.getClass.getName

  // Only mutable for RemoteServer in order to maintain identity across nodes
  private[akka] var _uuid = UUID.newUuid.toString

  // ====================================
  // private fields
  // ====================================

  @volatile private[this] var _isRunning = false
  @volatile private[this] var _isSuspended = true
  @volatile private[this] var _isShutDown = false
  @volatile private[this] var _isEventBased: Boolean = false
  @volatile private[akka] var _isKilled = false
  private var _hotswap: Option[PartialFunction[Any, Unit]] = None
  private[akka] var _remoteAddress: Option[InetSocketAddress] = None
  private[akka] var _linkedActors: Option[HashSet[Actor]] = None
  private[akka] var _supervisor: Option[Actor] = None
  private[akka] var _replyToAddress: Option[InetSocketAddress] = None
  private[akka] val _mailbox: Deque[MessageInvocation] = new LinkedBlockingDeque[MessageInvocation]

  /**
   * This lock ensures thread safety in the dispatching: only one message can 
   * be dispatched at once on the actor.
   */
  private[akka] val _dispatcherLock: Lock = new ReentrantLock

  // ====================================
  // protected fields
  // ====================================

  /**
   * The 'sender' field holds the sender of the message currently being processed.
   * <p/>
   * If the sender was an actor then it is defined as 'Some(senderActor)' and
   * if the sender was of some other instance then it is defined as 'None'.
   * <p/>
   * This sender reference can be used together with the '!' method for request/reply
   * message exchanges and which is in many ways better than using the '!!' method
   * which will make the sender wait for a reply using a *blocking* future.
   */
  protected var sender: Option[Actor] = None

  /**
   * The 'senderFuture' field should normally not be touched by user code, which should instead use the 'reply' method.
   * But it can be used for advanced use-cases when one might want to store away the future and
   * resolve it later and/or somewhere else.
   */
  protected var senderFuture: Option[CompletableFuture] = None

  // ====================================
  // ==== USER CALLBACKS TO OVERRIDE ====
  // ====================================

  /**
   *  User overridable callback/setting.
   *
   * Identifier for actor, does not have to be a unique one.
   * Default is the class name.
   *
   * This field is used for logging, AspectRegistry.actorsFor, identifier for remote actor in RemoteServer etc.
   * But also as the identifier for persistence, which means that you can
   * use a custom name to be able to retrieve the "correct" persisted state
   * upon restart, remote restart etc.
   */
  protected var id: String = this.getClass.getName

  /**
   * User overridable callback/setting.
   *
   * Defines the default timeout for '!!' invocations,
   * e.g. the timeout for the future returned by the call to '!!'.
   */
  @volatile var timeout: Long = Actor.TIMEOUT

  /**
   * User overridable callback/setting.
   * <p/>
   * The default dispatcher is the <tt>Dispatchers.globalExecutorBasedEventDrivenDispatcher</tt>.
   * This means that all actors will share the same event-driven executor based dispatcher.
   * <p/>
   * You can override it so it fits the specific use-case that the actor is used for.
   * See the <tt>se.scalablesolutions.akka.dispatch.Dispatchers</tt> class for the different
   * dispatchers available.
   * <p/>
   * The default is also that all actors that are created and spawned from within this actor
   * is sharing the same dispatcher as its creator.
   */
  protected[akka] var messageDispatcher: MessageDispatcher = {
    val dispatcher = Dispatchers.globalExecutorBasedEventDrivenDispatcher
    _isEventBased = dispatcher.isInstanceOf[ExecutorBasedEventDrivenDispatcher]
    dispatcher
  }

  /**
   * User overridable callback/setting.
   *
   * Set trapExit to the list of exception classes that the actor should be able to trap
   * from the actor it is supervising. When the supervising actor throws these exceptions
   * then they will trigger a restart.
   * <p/>
   * <pre>
   * // trap all exceptions
   * trapExit = List(classOf[Throwable])
   *
   * // trap specific exceptions only
   * trapExit = List(classOf[MyApplicationException], classOf[MyApplicationError])
   * </pre>
   */
  protected var trapExit: List[Class[_ <: Throwable]] = Nil

  /**
   * User overridable callback/setting.
   *
   * If 'trapExit' is set for the actor to act as supervisor, then a faultHandler must be defined.
   * Can be one of:
   * <pre/>
   *  faultHandler = Some(AllForOneStrategy(maxNrOfRetries, withinTimeRange))
   *
   *  faultHandler = Some(OneForOneStrategy(maxNrOfRetries, withinTimeRange))
   * </pre>
   */
  protected var faultHandler: Option[FaultHandlingStrategy] = None

  /**
   * User overridable callback/setting.
   *
   * Defines the life-cycle for a supervised actor.
   */
  @volatile var lifeCycle: Option[LifeCycle] = None

  /**
   * User overridable callback/setting.
   *
   * Set to true if messages should have REQUIRES_NEW semantics, e.g. a new transaction should
   * start if there is no one running, else it joins the existing transaction.
   */
  @volatile protected var isTransactor = false

  /**
   * User overridable callback/setting.
   *
   * Partial function implementing the actor logic.
   * To be implemented by subclassing actor.
   * <p/>
   * Example code:
   * <pre>
   *   def receive =  {
   *     case Ping =>
   *       println("got a ping")
   *       reply("pong")
   *
   *     case OneWay =>
   *       println("got a oneway")
   *
   *     case _ =>
   *       println("unknown message, ignoring")
   * }
   * </pre>
   */
  protected def receive: PartialFunction[Any, Unit]

  /**
   * User overridable callback/setting.
   *
   * Optional callback method that is called during initialization.
   * To be implemented by subclassing actor.
   */
  protected def init {}

  /**
   * User overridable callback/setting.
   *
   * Mandatory callback method that is called during restart and reinitialization after a server crash.
   * To be implemented by subclassing actor.
   */
  protected def preRestart(reason: Throwable) {}

  /**
   * User overridable callback/setting.
   *
   * Mandatory callback method that is called during restart and reinitialization after a server crash.
   * To be implemented by subclassing actor.
   */
  protected def postRestart(reason: Throwable) {}

  /**
   * User overridable callback/setting.
   *
   * Optional callback method that is called during termination.
   * To be implemented by subclassing actor.
   */
  protected def initTransactionalState {}

  /**
   * User overridable callback/setting.
   *
   * Optional callback method that is called during termination.
   * To be implemented by subclassing actor.
   */
  protected def shutdown {}

  // =============
  // ==== API ====
  // =============

  /**
   * Starts up the actor and its message queue.
   */
  def start: Actor = synchronized {
    if (_isShutDown) throw new IllegalStateException("Can't restart an actor that has been shut down with 'exit'")
    if (!_isRunning) {
      if (messageDispatcher.isShutdown &&
          messageDispatcher.isInstanceOf[Dispatchers.globalExecutorBasedEventDrivenDispatcher.type]) {
        messageDispatcher.asInstanceOf[ExecutorBasedEventDrivenDispatcher].init
      }
      messageDispatcher.register(this)
      messageDispatcher.start
      _isRunning = true
      init
    }
    Actor.log.debug("[%s] has started", toString)
    ActorRegistry.register(this)
    this
  }

  /**
   * Shuts down the actor its dispatcher and message queue.
   * Delegates to 'stop'
   */
  protected def exit = stop

  /**
   * Shuts down the actor its dispatcher and message queue.
   */
  def stop = synchronized {
    if (_isRunning) {
      messageDispatcher.unregister(this)
      if (messageDispatcher.canBeShutDown) messageDispatcher.shutdown // shut down in the dispatcher's references is zero
      _isRunning = false
      _isShutDown = true
      shutdown
      ActorRegistry.unregister(this)
      _remoteAddress.foreach(address => RemoteClient.unregister(address.getHostName, address.getPort, uuid))
    }
  }

  def isRunning = _isRunning

  /**
   * Sends a one-way asynchronous message. E.g. fire-and-forget semantics.
   * <p/>
   *
   * If invoked from within an actor then the actor reference is implicitly passed on as the implicit 'sender' argument.
   * <p/>
   *
   * This actor 'sender' reference is then available in the receiving actor in the 'sender' member variable.
   * <pre>
   *   actor ! message
   * </pre>
   * <p/>
   *
   * If invoked from within a *non* Actor instance then either add this import to resolve the implicit argument:
   * <pre>
   *   import Actor.Sender.Self
   *   actor ! message
   * </pre>
   *
   * Or pass in the implicit argument explicitly:
   * <pre>
   *   actor.!(message)(Some(this))
   * </pre>
   *
   * Or use the 'send(..)' method;
   * <pre>
   *   actor.send(message)
   * </pre>
   */
  def !(message: Any)(implicit sender: Option[Actor]) = {
    //FIXME 2.8   def !(message: Any)(implicit sender: Option[Actor] = None) = {
    if (_isKilled) throw new ActorKilledException("Actor [" + toString + "] has been killed, can't respond to messages")
    if (_isRunning) postMessageToMailbox(message, sender)
    else throw new IllegalStateException("Actor has not been started, you need to invoke 'actor.start' before using it")
  }

  /**
   * Same as the '!' method but does not take an implicit sender as second parameter.
   */
  def send(message: Any) = {
    if (_isKilled) throw new ActorKilledException("Actor [" + toString + "] has been killed, can't respond to messages")
    if (_isRunning) postMessageToMailbox(message, None)
    else throw new IllegalStateException("Actor has not been started, you need to invoke 'actor.start' before using it")
  }

  /**
   * Sends a message asynchronously and waits on a future for a reply message.
   * <p/>
   * It waits on the reply either until it receives it (in the form of <code>Some(replyMessage)</code>)
   * or until the timeout expires (which will return None). E.g. send-and-receive-eventually semantics.
   * <p/>
   * <b>NOTE:</b>
   * Use this method with care. In most cases it is better to use '!' together with the 'sender' member field to
   * implement request/response message exchanges.
   * If you are sending messages using <code>!!</code> then you <b>have to</b> use <code>reply(..)</code>
   * to send a reply message to the original sender. If not then the sender will block until the timeout expires.
   */
  def !![T](message: Any, timeout: Long): Option[T] = {
    if (_isKilled) throw new ActorKilledException("Actor [" + toString + "] has been killed, can't respond to messages")
    if (_isRunning) {
      val future = postMessageToMailboxAndCreateFutureResultWithTimeout(message, timeout, None)
      val isActiveObject = message.isInstanceOf[Invocation]
      if (isActiveObject && message.asInstanceOf[Invocation].isVoid) future.completeWithResult(None)
      try {
        future.await
      } catch {
        case e: FutureTimeoutException =>
          if (isActiveObject) throw e
          else None
      }
      getResultOrThrowException(future)
    } else throw new IllegalStateException(
      "Actor has not been started, you need to invoke 'actor.start' before using it")
  }

  /**
   * Sends a message asynchronously and waits on a future for a reply message.
   * <p/>
   * It waits on the reply either until it receives it (in the form of <code>Some(replyMessage)</code>)
   * or until the timeout expires (which will return None). E.g. send-and-receive-eventually semantics.
   * <p/>
   * <b>NOTE:</b>
   * Use this method with care. In most cases it is better to use '!' together with the 'sender' member field to
   * implement request/response message exchanges.
   * <p/>
   * If you are sending messages using <code>!!</code> then you <b>have to</b> use <code>reply(..)</code>
   * to send a reply message to the original sender. If not then the sender will block until the timeout expires.
   */
  def !![T](message: Any): Option[T] = !![T](message, timeout)

  /**
   * FIXME document !!!
   */
  def !!!(message: Any): Future = {
    if (_isKilled) throw new ActorKilledException("Actor [" + toString + "] has been killed, can't respond to messages")
    if (_isRunning) {
      postMessageToMailboxAndCreateFutureResultWithTimeout(message, timeout, None)
    } else throw new IllegalStateException(
      "Actor has not been started, you need to invoke 'actor.start' before using it")
  }

  /**
   * Forwards the message and passes the original sender actor as the sender.
   * <p/>
   * Works with both '!' and '!!'. 
   */
  def forward(message: Any)(implicit sender: Option[Actor]) = {
    if (_isKilled) throw new ActorKilledException("Actor [" + toString + "] has been killed, can't respond to messages")
    if (_isRunning) {
      val forwarder = sender.getOrElse(throw new IllegalStateException("Can't forward message when the forwarder/mediator is not an actor"))
      if (forwarder.getSenderFuture.isDefined) postMessageToMailboxAndCreateFutureResultWithTimeout(message, timeout, forwarder.getSenderFuture)
      else if (forwarder.getSender.isDefined) postMessageToMailbox(message, forwarder.getSender)
      else throw new IllegalStateException("Can't forward message when initial sender is not an actor")
    } else throw new IllegalStateException("Actor has not been started, you need to invoke 'actor.start' before using it")
  }

  /**
   * Use <code>reply(..)</code> to reply with a message to the original sender of the message currently
   * being processed.
   */
  protected[this] def reply(message: Any) = {
    sender match {
      case Some(senderActor) =>
        senderActor ! message
      case None =>
        senderFuture match {
          case None =>
            throw new IllegalStateException(
              "\n\tNo sender in scope, can't reply. " +
              "\n\tYou have probably used the '!' method to either; " +
              "\n\t\t1. Send a message to a remote actor which does not have a contact address." +
              "\n\t\t2. Send a message from an instance that is *not* an actor" +
              "\n\t\t3. Send a message to an Active Object annotated with the '@oneway' annotation? " +
              "\n\tIf so, switch to '!!' (or remove '@oneway') which passes on an implicit future" +
              "\n\tthat will be bound by the argument passed to 'reply'. Alternatively, you can use setReplyToAddress to make sure the actor can be contacted over the network.")
          case Some(future) =>
            future.completeWithResult(message)
        }
    }
  }

  /**
   * Get the dispatcher for this actor.
   */
  def dispatcher: MessageDispatcher = messageDispatcher

  /**
   * Sets the dispatcher for this actor. Needs to be invoked before the actor is started.
   */
  def dispatcher_=(md: MessageDispatcher): Unit = synchronized {
    if (!_isRunning) {
      messageDispatcher.unregister(this)
      messageDispatcher = md
      messageDispatcher.register(this)
      _isEventBased = messageDispatcher.isInstanceOf[ExecutorBasedEventDrivenDispatcher]
    } else throw new IllegalArgumentException(
      "Can not swap dispatcher for " + toString + " after it has been started")
  }

  /**
   * Invoking 'makeRemote' means that an actor will be moved to and invoked on a remote host.
   */
  def makeRemote(hostname: String, port: Int): Unit =
    if (_isRunning) throw new IllegalStateException("Can't make a running actor remote. Make sure you call 'makeRemote' before 'start'.")
    else makeRemote(new InetSocketAddress(hostname, port))

  /**
   * Invoking 'makeRemote' means that an actor will be moved to and invoked on a remote host.
   */
  def makeRemote(address: InetSocketAddress): Unit =
    if (_isRunning) throw new IllegalStateException("Can't make a running actor remote. Make sure you call 'makeRemote' before 'start'.")
    else {
      _remoteAddress = Some(address)
      RemoteClient.register(address.getHostName, address.getPort, uuid)
      if (_replyToAddress.isEmpty) setReplyToAddress(Actor.HOSTNAME, Actor.PORT)
    }


  /**
   * Set the contact address for this actor. This is used for replying to messages sent asynchronously when no reply channel exists.
   */
  def setReplyToAddress(hostname: String, port: Int): Unit = setReplyToAddress(new InetSocketAddress(hostname, port))

  def setReplyToAddress(address: InetSocketAddress): Unit = _replyToAddress = Some(address)

  /**
   * Invoking 'makeTransactionRequired' means that the actor will **start** a new transaction if non exists.
   * However, it will always participate in an existing transaction.
   * If transactionality want to be completely turned off then do it by invoking:
   * <pre/>
   *  TransactionManagement.disableTransactions
   * </pre>
   */
  def makeTransactionRequired = synchronized {
    if (_isRunning) throw new IllegalArgumentException(
      "Can not make actor transaction required after it has been started")
    else isTransactor = true
  }

  /**
   * Links an other actor to this actor. Links are unidirectional and means that a the linking actor will
   * receive a notification if the linked actor has crashed.
   * <p/>
   * If the 'trapExit' member field has been set to at contain at least one exception class then it will
   * 'trap' these exceptions and automatically restart the linked actors according to the restart strategy
   * defined by the 'faultHandler'.
   * <p/>
   * To be invoked from within the actor itself.
   */
  protected[this] def link(actor: Actor) = {
    if (actor._supervisor.isDefined) throw new IllegalStateException(
      "Actor can only have one supervisor [" + actor + "], e.g. link(actor) fails")
    getLinkedActors.add(actor)
    actor._supervisor = Some(this)
    Actor.log.debug("Linking actor [%s] to actor [%s]", actor, this)
  }

  /**
   * Unlink the actor.
   * <p/>
   * To be invoked from within the actor itself.
   */
  protected[this] def unlink(actor: Actor) = {
    if (!getLinkedActors.contains(actor)) throw new IllegalStateException(
      "Actor [" + actor + "] is not a linked actor, can't unlink")
    getLinkedActors.remove(actor)
    actor._supervisor = None
    Actor.log.debug("Unlinking actor [%s] from actor [%s]", actor, this)
  }

  /**
   * Atomically start and link an actor.
   * <p/>
   * To be invoked from within the actor itself.
   */
  protected[this] def startLink(actor: Actor) = {
    try {
      actor.start
    } finally {
      link(actor)
    }
  }

  /**
   * Atomically start, link and make an actor remote.
   * <p/>
   * To be invoked from within the actor itself.
   */
  protected[this] def startLinkRemote(actor: Actor, hostname: String, port: Int) = {
    try {
      actor.makeRemote(hostname, port)
      actor.start
    } finally {
      link(actor)
    }
  }

  /**
   * Atomically create (from actor class) and start an actor.
   * <p/>
   * To be invoked from within the actor itself.
   */
  protected[this] def spawn[T <: Actor](actorClass: Class[T]): T = {
    val actor = spawnButDoNotStart(actorClass)
    actor.start
    actor
  }

  /**
   * Atomically create (from actor class), start and make an actor remote.
   * <p/>
   * To be invoked from within the actor itself.
   */
  protected[this] def spawnRemote[T <: Actor](actorClass: Class[T], hostname: String, port: Int): T = {
    val actor = spawnButDoNotStart(actorClass)
    actor.makeRemote(hostname, port)
    actor.start
    actor
  }

  /**
   * Atomically create (from actor class), start and link an actor.
   * <p/>
   * To be invoked from within the actor itself.
   */
  protected[this] def spawnLink[T <: Actor](actorClass: Class[T]): T = {
    val actor = spawnButDoNotStart(actorClass)
    try {
      actor.start
    } finally {
      link(actor)
    }
    actor
  }

  /**
   * Atomically create (from actor class), start, link and make an actor remote.
   * <p/>
   * To be invoked from within the actor itself.
   */
  protected[this] def spawnLinkRemote[T <: Actor](actorClass: Class[T], hostname: String, port: Int): T = {
    val actor = spawnButDoNotStart(actorClass)
    try {
      actor.makeRemote(hostname, port)
      actor.start
    } finally {
      link(actor)
    }
    actor
  }

  /**
   * Returns the id for the actor.
   */
  def getId = id

  /**
   * Returns the uuid for the actor.
   */
  def uuid = _uuid

  // =========================================
  // ==== INTERNAL IMPLEMENTATION DETAILS ====
  // =========================================

  private[akka] def _suspend = _isSuspended = true

  private[akka] def _resume = _isSuspended = false

  private[akka] def getSender = sender

  private[akka] def getSenderFuture = senderFuture

  private def spawnButDoNotStart[T <: Actor](actorClass: Class[T]): T = {
    val actor = actorClass.newInstance.asInstanceOf[T]
    if (!dispatcher.isInstanceOf[ThreadBasedDispatcher]) actor.dispatcher = dispatcher
    actor
  }

  protected[akka] def postMessageToMailbox(message: Any, sender: Option[Actor]): Unit = {
    joinTransaction(message)
    
    if (_remoteAddress.isDefined) {
      val requestBuilder = RemoteRequest.newBuilder
          .setId(RemoteRequestIdFactory.nextId)
          .setTarget(this.getClass.getName)
          .setTimeout(this.timeout)
          .setUuid(this.id)
          .setIsActor(true)
          .setIsOneWay(true)
          .setIsEscaped(false)

      val id = registerSupervisorAsRemoteActor
      if (id.isDefined) requestBuilder.setSupervisorUuid(id.get)

      // set the source fields used to reply back to the original sender
      // (i.e. not the remote proxy actor)
      if (sender.isDefined) {
        val s = sender.get
        requestBuilder.setSourceTarget(s.getClass.getName)
        requestBuilder.setSourceUuid(s.uuid)

<<<<<<< HEAD
        val (host,port) = s._replyToAddress.map(a => (a.getHostName,a.getPort)).getOrElse((Actor.HOSTNAME,Actor.PORT))

        log.debug("Setting sending actor as %s @ %s:%s", s.getClass.getName, host, port)
=======
        val (host, port) = s._replyToAddress.map(a => (a.getHostName,a.getPort)).getOrElse((Actor.HOSTNAME,Actor.PORT))
        
        Actor.log.debug("Setting sending actor as %s @ %s:%s", s.getClass.getName, host, port)
>>>>>>> e33c5862

        requestBuilder.setSourceHostname(host)
        requestBuilder.setSourcePort(port)
      }
      RemoteProtocolBuilder.setMessage(message, requestBuilder)
      RemoteClient.clientFor(_remoteAddress.get).send(requestBuilder.build, None)
    } else {
      val invocation = new MessageInvocation(this, message, None, sender, transactionSet.get)
      if (_isEventBased) {
        _mailbox.add(invocation)
        if (_isSuspended) invocation.send
<<<<<<< HEAD
      }
      else
        invocation.send
=======
      } 
      else invocation.send
>>>>>>> e33c5862
    }
  }
  
  protected[akka] def postMessageToMailboxAndCreateFutureResultWithTimeout(
      message: Any,
      timeout: Long,
      senderFuture: Option[CompletableFuture]): CompletableFuture = {
    joinTransaction(message)
    
    if (_remoteAddress.isDefined) {
      val requestBuilder = RemoteRequest.newBuilder
          .setId(RemoteRequestIdFactory.nextId)
          .setTarget(this.getClass.getName)
          .setTimeout(this.timeout)
          .setUuid(this.id)
          .setIsActor(true)
          .setIsOneWay(false)
          .setIsEscaped(false)
      RemoteProtocolBuilder.setMessage(message, requestBuilder)
      val id = registerSupervisorAsRemoteActor
      if (id.isDefined) requestBuilder.setSupervisorUuid(id.get)
      val future = RemoteClient.clientFor(_remoteAddress.get).send(requestBuilder.build, senderFuture)
      if (future.isDefined) future.get
      else throw new IllegalStateException("Expected a future from remote call to actor " + toString)
    } else {
      val future = if (senderFuture.isDefined) senderFuture.get
                   else new DefaultCompletableFuture(timeout)
      val invocation = new MessageInvocation(this, message, Some(future), None, transactionSet.get)
      if (_isEventBased) {
        _mailbox.add(invocation)
        invocation.send
      } else invocation.send
      future
    }
  }

  private def joinTransaction(message: Any) = if (isTransactionSetInScope) {
    // FIXME test to run bench without this trace call
    Actor.log.trace("Joining transaction set [%s];\n\tactor %s\n\twith message [%s]", 
                    getTransactionSetInScope, toString, message)
    getTransactionSetInScope.incParties
  }

  /**
   * Callback for the dispatcher. E.g. single entry point to the user code and all protected[this] methods.
   */
  private[akka] def invoke(messageHandle: MessageInvocation) = synchronized {
    try {
      if (TransactionManagement.isTransactionalityEnabled) transactionalDispatch(messageHandle)
      else dispatch(messageHandle)
    } catch {
      case e =>
        Actor.log.error(e, "Could not invoke actor [%s]", this)
        throw e
    }
  }

  private def dispatch[T](messageHandle: MessageInvocation) = {
    setTransactionSet(messageHandle.transactionSet)

    val message = messageHandle.message //serializeMessage(messageHandle.message)
    senderFuture = messageHandle.future
    sender = messageHandle.sender

    try {
      if (base.isDefinedAt(message)) base(message) // invoke user actor's receive partial function
      else throw new IllegalArgumentException("No handler matching message [" + message + "] in " + toString)
    } catch {
      case e =>
        _isKilled = true
        Actor.log.error(e, "Could not invoke actor [%s]", this)
        // FIXME to fix supervisor restart of remote actor for oneway calls, inject a supervisor proxy that can send notification back to client
        if (_supervisor.isDefined) _supervisor.get ! Exit(this, e)
        if (senderFuture.isDefined) senderFuture.get.completeWithException(this, e)
    } finally {
      clearTransaction
    }
  }

  private def transactionalDispatch[T](messageHandle: MessageInvocation) = {
    var topLevelTransaction = false
    val txSet: Option[CountDownCommitBarrier] =
      if (messageHandle.transactionSet.isDefined) messageHandle.transactionSet
      else {
        topLevelTransaction = true // FIXME create a new internal atomic block that can wait for X seconds if top level tx
        if (isTransactor) {
          Actor.log.trace("Creating a new transaction set (top-level transaction)\n\tfor actor %s\n\twith message %s", 
                          toString, messageHandle)
          Some(createNewTransactionSet)
        } else None
      }
    setTransactionSet(txSet)

    val message = messageHandle.message //serializeMessage(messageHandle.message)
    senderFuture = messageHandle.future
    sender = messageHandle.sender

    def proceed = {
      if (base.isDefinedAt(message)) base(message) // invoke user actor's receive partial function
      else throw new IllegalArgumentException(
        toString + " could not process message [" + message + "]" +
        "\n\tsince no matching 'case' clause in its 'receive' method could be found")
      setTransactionSet(txSet) // restore transaction set to allow atomic block to do commit
    }

    try {
      if (isTransactor) {
        atomic {
          proceed
        }
      } else proceed
    } catch {
      case e: IllegalStateException => {}
      case e =>
        // abort transaction set
        if (isTransactionSetInScope) try { 
          getTransactionSetInScope.abort 
        } catch { case e: IllegalStateException => {} }
        Actor.log.error(e, "Exception when invoking \n\tactor [%s] \n\twith message [%s]", this, message)

        if (senderFuture.isDefined) senderFuture.get.completeWithException(this, e)
        
        clearTransaction
        if (topLevelTransaction) clearTransactionSet

        // FIXME to fix supervisor restart of remote actor for oneway calls, inject a supervisor proxy that can send notification back to client
        if (_supervisor.isDefined) _supervisor.get ! Exit(this, e)
    } finally {
      clearTransaction
      if (topLevelTransaction) clearTransactionSet
    }
  }

  private def getResultOrThrowException[T](future: Future): Option[T] =
    if (future.exception.isDefined) throw future.exception.get._2
    else future.result.asInstanceOf[Option[T]]

  private def base: PartialFunction[Any, Unit] = lifeCycles orElse (_hotswap getOrElse receive)

  private val lifeCycles: PartialFunction[Any, Unit] = {
    case HotSwap(code) =>      _hotswap = code
    case Restart(reason) =>    restart(reason)
    case Exit(dead, reason) => handleTrapExit(dead, reason)
    case Kill =>               throw new ActorKilledException("Actor [" + toString + "] was killed by a Kill message")
  }

  private[this] def handleTrapExit(dead: Actor, reason: Throwable): Unit = {
    if (trapExit.exists(_.isAssignableFrom(reason.getClass))) {
      if (faultHandler.isDefined) {
        faultHandler.get match {
          // FIXME: implement support for maxNrOfRetries and withinTimeRange in RestartStrategy
          case AllForOneStrategy(maxNrOfRetries, withinTimeRange) => restartLinkedActors(reason)
          case OneForOneStrategy(maxNrOfRetries, withinTimeRange) => dead.restart(reason)
        }
      } else throw new IllegalStateException(
        "No 'faultHandler' defined for an actor with the 'trapExit' member field defined " +
        "\n\tto non-empty list of exception classes - can't proceed " + toString)
    } else {
      if (_supervisor.isDefined) _supervisor.get ! Exit(dead, reason) // if 'trapExit' is not defined then pass the Exit on
    }
  }

  private[this] def restartLinkedActors(reason: Throwable) = {
    getLinkedActors.toArray.toList.asInstanceOf[List[Actor]].foreach {
      actor =>
        if (actor.lifeCycle.isEmpty) actor.lifeCycle = Some(LifeCycle(Permanent))
        actor.lifeCycle.get match {
          case LifeCycle(scope, _) => {
            scope match {
              case Permanent =>
                actor.restart(reason)
              case Temporary =>
                Actor.log.info("Actor [%s] configured as TEMPORARY and will not be restarted.", actor.id)
                getLinkedActors.remove(actor) // remove the temporary actor
                actor.stop
            }
          }
        }
    }
  }

  private[Actor] def restart(reason: Throwable) = synchronized {
    preRestart(reason)
    Actor.log.info("Restarting actor [%s] configured as PERMANENT.", id)
    postRestart(reason)
    _isKilled = false
  }

  private[akka] def registerSupervisorAsRemoteActor: Option[String] = synchronized {
    if (_supervisor.isDefined) {
      RemoteClient.clientFor(_remoteAddress.get).registerSupervisorForActor(this)
      Some(_supervisor.get.uuid)
    } else None
  }

  protected def getLinkedActors: HashSet[Actor] = {
    if (_linkedActors.isEmpty) {
      val set = new HashSet[Actor]
      _linkedActors = Some(set)
      set
    } else _linkedActors.get
  }

  private def serializeMessage(message: AnyRef): AnyRef = if (Actor.SERIALIZE_MESSAGES) {
    if (!message.isInstanceOf[String] &&
        !message.isInstanceOf[Byte] &&
        !message.isInstanceOf[Int] &&
        !message.isInstanceOf[Long] &&
        !message.isInstanceOf[Float] &&
        !message.isInstanceOf[Double] &&
        !message.isInstanceOf[Boolean] &&
        !message.isInstanceOf[Char] &&
        !message.isInstanceOf[Tuple2[_, _]] &&
        !message.isInstanceOf[Tuple3[_, _, _]] &&
        !message.isInstanceOf[Tuple4[_, _, _, _]] &&
        !message.isInstanceOf[Tuple5[_, _, _, _, _]] &&
        !message.isInstanceOf[Tuple6[_, _, _, _, _, _]] &&
        !message.isInstanceOf[Tuple7[_, _, _, _, _, _, _]] &&
        !message.isInstanceOf[Tuple8[_, _, _, _, _, _, _, _]] &&
        !message.getClass.isArray &&
        !message.isInstanceOf[List[_]] &&
        !message.isInstanceOf[scala.collection.immutable.Map[_, _]] &&
        !message.isInstanceOf[scala.collection.immutable.Set[_]] &&
        !message.isInstanceOf[scala.collection.immutable.Tree[_, _]] &&
        !message.getClass.isAnnotationPresent(Annotations.immutable)) {
      Serializer.Java.deepClone(message)
    } else message
  } else message

  override def hashCode(): Int = {
    var result = HashCode.SEED
    result = HashCode.hash(result, _uuid)
    result
  }

  override def equals(that: Any): Boolean = {
    that != null &&
    that.isInstanceOf[Actor] &&
    that.asInstanceOf[Actor]._uuid == _uuid
  }

  override def toString = "Actor[" + id + ":" + uuid + "]"
}<|MERGE_RESOLUTION|>--- conflicted
+++ resolved
@@ -832,15 +832,9 @@
         requestBuilder.setSourceTarget(s.getClass.getName)
         requestBuilder.setSourceUuid(s.uuid)
 
-<<<<<<< HEAD
-        val (host,port) = s._replyToAddress.map(a => (a.getHostName,a.getPort)).getOrElse((Actor.HOSTNAME,Actor.PORT))
-
-        log.debug("Setting sending actor as %s @ %s:%s", s.getClass.getName, host, port)
-=======
         val (host, port) = s._replyToAddress.map(a => (a.getHostName,a.getPort)).getOrElse((Actor.HOSTNAME,Actor.PORT))
         
         Actor.log.debug("Setting sending actor as %s @ %s:%s", s.getClass.getName, host, port)
->>>>>>> e33c5862
 
         requestBuilder.setSourceHostname(host)
         requestBuilder.setSourcePort(port)
@@ -852,14 +846,8 @@
       if (_isEventBased) {
         _mailbox.add(invocation)
         if (_isSuspended) invocation.send
-<<<<<<< HEAD
       }
-      else
-        invocation.send
-=======
-      } 
       else invocation.send
->>>>>>> e33c5862
     }
   }
   
